--- conflicted
+++ resolved
@@ -26,8 +26,7 @@
         uses: peaceiris/actions-gh-pages@v3
         with:
           github_token: ${{ secrets.GITHUB_TOKEN }}
-<<<<<<< HEAD
-          publish_dir: ./result/
+          publish_dir: ./result/share/doc/
           cname: docs.fedimint.org
 
   notifications:
@@ -46,8 +45,4 @@
       with:
         webhook: ${{ secrets.DISCORD_WEBHOOK }}
         # current job is a success, but that's not what we're interested in
-        status: failure
-=======
-          publish_dir: ./result/share/doc/
-          cname: docs.fedimint.org
->>>>>>> 07fe1d05
+        status: failure